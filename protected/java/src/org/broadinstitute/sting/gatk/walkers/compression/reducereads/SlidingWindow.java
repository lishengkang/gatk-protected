--- conflicted
+++ resolved
@@ -211,11 +211,7 @@
             int readStartHeaderIndex = incomingReadUnclippedStart - windowHeaderStartLocation;
             int breakpoint = Math.max(readStartHeaderIndex - contextSize - 1, 0);                                       // this is the limit of what we can close/send to consensus (non-inclusive)
 
-<<<<<<< HEAD
-            CompressionStash regions = getVariantRegionsFromThisSample(0, breakpoint, variantSite);
-=======
-            List<Pair<Integer,Integer>> regions = getAllVariantRegions(0, breakpoint, markedSites.getVariantSiteBitSet());
->>>>>>> f8388153
+            CompressionStash regions = getVariantRegionsFromThisSample(0, breakpoint, markedSites.getVariantSiteBitSet());
             finalizedReads = closeVariantRegions(regions, false);
 
             while (!readsInWindow.isEmpty() && readsInWindow.first().getSoftEnd() < windowHeaderStartLocation) {
@@ -690,13 +686,8 @@
         List<GATKSAMRecord> finalizedReads = new LinkedList<GATKSAMRecord>();
 
         if (!windowHeader.isEmpty()) {
-<<<<<<< HEAD
-            boolean[] variantSite = markSites(getStopLocation(windowHeader) + 1);
-            CompressionStash regions = getVariantRegionsFromThisSample(0, windowHeader.size(), variantSite);
-=======
             markSites(getStopLocation(windowHeader) + 1);
-            List<Pair<Integer,Integer>> regions = getAllVariantRegions(0, windowHeader.size(), markedSites.getVariantSiteBitSet());
->>>>>>> f8388153
+            CompressionStash regions = getVariantRegionsFromThisSample(0, windowHeader.size(), markedSites.getVariantSiteBitSet());
             finalizedReads = closeVariantRegions(regions, true);
 
             if (!windowHeader.isEmpty()) {
