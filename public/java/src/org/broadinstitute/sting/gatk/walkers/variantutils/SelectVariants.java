--- conflicted
+++ resolved
@@ -108,15 +108,12 @@
     @Argument(fullName="keepOriginalAC", shortName="keepOriginalAC", doc="Don't include filtered loci.", required=false)
     private boolean KEEP_ORIGINAL_CHR_COUNTS = false;
 
-<<<<<<< HEAD
-=======
-    @Input(fullName="discordance", shortName =  "disc", doc="Output variants that were not called on a ROD comparison track", required=false)
+    @Argument(fullName="discordance", shortName =  "disc", doc="Output variants that were not called on a ROD comparison track", required=false)
     private RodBinding<VariantContext> discordanceTrack = RodBinding.makeUnbound(VariantContext.class);
 
-    @Input(fullName="concordance", shortName =  "conc", doc="Output variants that were also called on a ROD comparison track", required=false)
+    @Argument(fullName="concordance", shortName =  "conc", doc="Output variants that were also called on a ROD comparison track", required=false)
     private RodBinding<VariantContext> concordanceTrack = RodBinding.makeUnbound(VariantContext.class);
 
->>>>>>> f0494611
     @Hidden
     @Argument(fullName="keepAFSpectrum", shortName="keepAF", doc="Don't include loci found to be non-variant after the subsetting procedure.", required=false)
     private boolean KEEP_AF_SPECTRUM = false;
