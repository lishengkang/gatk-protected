--- conflicted
+++ resolved
@@ -47,17 +47,10 @@
  * Converts Sequenom files to a VCF annotated with QC metrics (HW-equilibrium, % failed probes)
  */
 @Reference(window=@Window(start=0,stop=40))
-<<<<<<< HEAD
 @Requires(value={})
 public class VariantValidationAssessor extends RodWalker<Pair<VariantContext, Byte>,Integer> {
     @Input(fullName="variants", shortName = "V", doc="Input VCF file", required=true)
     public RodBinding<VariantContext> variants;
-=======
-@Requires(value={},referenceMetaData=@RMD(name=VariantValidationAssessor.INPUT_VARIANT_ROD_BINDING_NAME, type=VariantContext.class))
-public class VariantValidationAssessor extends RodWalker<VariantContext,Integer> {
-
-    public static final String INPUT_VARIANT_ROD_BINDING_NAME = "variant";
->>>>>>> f62f47d4
 
     @Output(doc="File to which variants should be written",required=true)
     protected VCFWriter vcfwriter = null;
