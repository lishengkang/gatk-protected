--- conflicted
+++ resolved
@@ -252,16 +252,10 @@
     }
 
     /**
-<<<<<<< HEAD
-     * An alternative to the more general constructor if you want to get the Sample information from the engine yourself.
-     * @param sample - the sample object extracted from the sample metadata YAML file given to the engine.
-     * @param minGenotypeQualityP - the minimum phred scaled genotype quality score necessary to assess mendelian violation
-=======
      * Constructor
      * @param minGenotypeQualityP - the minimum phred scaled genotype quality score necessary to asses mendelian violation
      * @param abortOnSampleNotFound - Whether to stop execution if a family is passed but no relevant genotypes are found. If false, then the family is ignored.
      * @param completeTriosOnly - whether only complete trios are considered or parent/child pairs are too.
->>>>>>> 7d58db62
      */
     public MendelianViolation(double minGenotypeQualityP, boolean abortOnSampleNotFound, boolean completeTriosOnly) {
         minGenotypeQuality = minGenotypeQualityP;
